--- conflicted
+++ resolved
@@ -156,11 +156,7 @@
         switch (v.getId()) {
             case R.id.signin:
                 // start the sign-in flow
-<<<<<<< HEAD
                 if (GoogleSignIn.getLastSignedInAccount(this) == null) {
-=======
-                if (mSignInClient.getLastSignedInAccount() == null) {
->>>>>>> 3af68584
                     Log.d(TAG, "Sign-in button clicked");
                     handleSignin();
                 } else {
